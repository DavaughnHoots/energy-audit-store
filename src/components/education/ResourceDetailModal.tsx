--- conflicted
+++ resolved
@@ -119,19 +119,17 @@
 
   if (!isOpen) return null;
   
-<<<<<<< HEAD
   return createPortal(
     <Dialog
       isOpen={isOpen}
       onClose={onClose}>
-=======
+      <DialogContent>
   return (
     <Dialog
       isOpen={isOpen}
       onClose={onClose}
       title={resource?.title || "Resource Details"}
       description={resource?.description}>
->>>>>>> a465620f
       <DialogContent>
         {loading ? (
           <div className="p-8 flex flex-col items-center justify-center">
@@ -149,6 +147,7 @@
           <>
             <DialogHeader>
               <div className="flex justify-between items-start">
+                <DialogTitle>{resource.title}</DialogTitle>
                 <DialogTitle>{resource.title}</DialogTitle>
                 <BookmarkButton 
                   resourceId={resource.id}
@@ -341,8 +340,13 @@
                   onClose();
                   window.location.href = `/education/${resource.id}`;
                 }}
+                onClick={() => {
+                  onClose();
+                  window.location.href = `/education/${resource.id}`;
+                }}
               >
                 <ExternalLink className="h-4 w-4 mr-2" />
+                View Full Resource
                 View Full Resource
               </Button>
             </div>
